# Elephant Bird #

<<<<<<< HEAD
### Version 2.0.0 ###

NO TICKET. Upgrade Pig compatibility to 0.8

=======
### Version 1.2.4 ###

ISSUE 38. Thrift-To-Pig reimplementation. (rangadi)

ISSUE 37. upgrade common-codec from 1.3 to 1.4 to explictly eliminate misuse. (angushe)

ISSUE 36. Use Pig class loader in Lzo Pig loader/storage (rangadi)

### Version 1.2.3 ###

ISSUE 35.  Fixes to B64Line Pig Loader.

ISSUE 34.  Typos in "Thrift"

### Version 1.2.2 ###

NO TICKET. Protobuf Pig storage : do not reuse builder object.
>>>>>>> 43534852

### Version 1.2.1 ###

ISSUE 28. Equals is now consistent with CompareTo for ProtobufWritables (rangadi)

ISSUE 30.  Handle Boolean and Bytes in ProtobufStorage, and add generators. (rangadi) 

ISSUE 30.  Handle Thrift binary and double types in ThriftToPig schema (rangadi)

ISSUE 30.  Deprecated Json Input format and Thrift byte to Tuple UDF (rangadi)

NO TICKET. Add JsonLoader (without LZO) and JsonStringToMap UDF (dvryaboy)

ISSUE 28. Make ProtobufWritable have stable hashCode() implementation (dvryaboy)<|MERGE_RESOLUTION|>--- conflicted
+++ resolved
@@ -1,11 +1,9 @@
 # Elephant Bird #
 
-<<<<<<< HEAD
 ### Version 2.0.0 ###
 
 NO TICKET. Upgrade Pig compatibility to 0.8
 
-=======
 ### Version 1.2.4 ###
 
 ISSUE 38. Thrift-To-Pig reimplementation. (rangadi)
@@ -23,7 +21,6 @@
 ### Version 1.2.2 ###
 
 NO TICKET. Protobuf Pig storage : do not reuse builder object.
->>>>>>> 43534852
 
 ### Version 1.2.1 ###
 
