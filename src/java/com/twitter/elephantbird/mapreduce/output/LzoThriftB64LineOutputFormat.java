--- conflicted
+++ resolved
@@ -19,11 +19,7 @@
  * Do not use LzoThriftB64LineOutputFormat.class directly for setting
  * OutputFormat class for a job. Use getOutputFormatClass() instead.
  */
-<<<<<<< HEAD
-public class LzoThriftB64LineOutputFormat<M extends TBase<?>>
-=======
 public class LzoThriftB64LineOutputFormat<M extends TBase<?, ?>>
->>>>>>> 3125301e
     extends LzoOutputFormat<M, ThriftWritable<M>> {
 
   public LzoThriftB64LineOutputFormat() {}
@@ -36,10 +32,7 @@
     return LzoThriftB64LineOutputFormat.class;
   }
 
-<<<<<<< HEAD
   @Override
-=======
->>>>>>> 3125301e
   public RecordWriter<NullWritable, ThriftWritable<M>> getRecordWriter(TaskAttemptContext job)
       throws IOException, InterruptedException {
 
