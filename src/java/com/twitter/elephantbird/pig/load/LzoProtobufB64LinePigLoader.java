package com.twitter.elephantbird.pig.load;

import java.io.IOException;

import org.apache.hadoop.io.LongWritable;
import org.apache.hadoop.mapreduce.InputFormat;
import org.apache.hadoop.mapreduce.Job;
import org.apache.pig.ResourceSchema;
import org.apache.pig.data.Tuple;
import org.apache.pig.impl.logicalLayer.FrontendException;
import org.slf4j.Logger;
import org.slf4j.LoggerFactory;

import com.google.protobuf.Message;
import com.twitter.elephantbird.mapreduce.input.LzoProtobufB64LineInputFormat;
import com.twitter.elephantbird.mapreduce.input.LzoRecordReader;
import com.twitter.elephantbird.mapreduce.io.ProtobufWritable;
import com.twitter.elephantbird.pig.util.PigUtil;
<<<<<<< HEAD
import com.twitter.elephantbird.pig.util.ProjectedProtoTuple;
=======
import com.twitter.elephantbird.pig.util.ProjectedProtobufTupleFactory;
>>>>>>> 342f336a
import com.twitter.elephantbird.pig.util.ProtobufToPig;
import com.twitter.elephantbird.util.Protobufs;
import com.twitter.elephantbird.util.TypeRef;

/**
 * This is the base class for all base64 encoded, line-oriented protocol buffer based pig loaders.
 * Data is expected to be one base64 encoded serialized protocol buffer per line. The specific
 * protocol buffer is a template parameter.<br>
 * Initialize with a String argument that represents the full classpath of the protocol buffer class to be loaded.<br>
 * The no-arg constructor will not work and is only there for internal Pig reasons.
 */
public class LzoProtobufB64LinePigLoader<M extends Message> extends LzoBaseLoadFunc {
  private static final Logger LOG = LoggerFactory.getLogger(LzoProtobufB64LinePigLoader.class);

<<<<<<< HEAD
  protected TypeRef<M> typeRef_ = null;
  private final ProtobufToPig protoToPig_ = new ProtobufToPig();
  private ProjectedProtoTuple<M> tupleTemplate = null;
=======
  protected TypeRef<M> typeRef = null;
  private final ProtobufToPig protoToPig = new ProtobufToPig();
  private ProjectedProtobufTupleFactory<M> tupleTemplate = null;
>>>>>>> 342f336a

  public LzoProtobufB64LinePigLoader() {
  }

  /**
  *
  * @param protoClassName full classpath to the generated Protocol Buffer to be loaded.
  */
  public LzoProtobufB64LinePigLoader(String protoClassName) {
    TypeRef<M> typeRef = PigUtil.getProtobufTypeRef(protoClassName);
    setTypeRef(typeRef);
  }

  /**
   * Set the type parameter so it doesn't get erased by Java.  Must be called before getNext!
   *
   * @param typeRef
   */
  public void setTypeRef(TypeRef<M> typeRef) {
    this.typeRef = typeRef;
  }

  @Override
  public RequiredFieldResponse pushProjection(RequiredFieldList requiredFieldList)
                                              throws FrontendException {
    return pushProjectionHelper(requiredFieldList);
  }

  @Override
  public RequiredFieldResponse pushProjection(RequiredFieldList requiredFieldList)
                                              throws FrontendException {
    return pushProjectionHelper(requiredFieldList);
  }

  /**
   * Return every non-null line as a single-element tuple to Pig.
   * <p>
   * A small fraction of bad records in input are tolerated.
   * See  {@link LzoRecordReader} for more information on error handling.
   */
  @Override
  public Tuple getNext() throws IOException {
    if (tupleTemplate == null) {
<<<<<<< HEAD
      tupleTemplate = new ProjectedProtoTuple<M>(typeRef_, requiredFieldList);
    }

    M value = getNextBinaryValue(typeRef_);
=======
      tupleTemplate = new ProjectedProtobufTupleFactory<M>(typeRef, requiredFieldList);
    }

    M value = getNextBinaryValue(typeRef);
>>>>>>> 342f336a
    return value != null ?
        tupleTemplate.newTuple(value) : null;
  }

  @Override
  public ResourceSchema getSchema(String filename, Job job) throws IOException {
    return new ResourceSchema(protoToPig.toSchema(Protobufs.getMessageDescriptor(typeRef.getRawClass())));
  }

  @Override
  public InputFormat<LongWritable, ProtobufWritable<M>> getInputFormat() throws IOException {
    if (typeRef == null) {
      LOG.error("Protobuf class must be specified before an InputFormat can be created. Do not use the no-argument constructor.");
      throw new IllegalArgumentException("Protobuf class must be specified before an InputFormat can be created. Do not use the no-argument constructor.");
    }
    return new LzoProtobufB64LineInputFormat<M>(typeRef);
  }
}<|MERGE_RESOLUTION|>--- conflicted
+++ resolved
@@ -16,11 +16,7 @@
 import com.twitter.elephantbird.mapreduce.input.LzoRecordReader;
 import com.twitter.elephantbird.mapreduce.io.ProtobufWritable;
 import com.twitter.elephantbird.pig.util.PigUtil;
-<<<<<<< HEAD
-import com.twitter.elephantbird.pig.util.ProjectedProtoTuple;
-=======
 import com.twitter.elephantbird.pig.util.ProjectedProtobufTupleFactory;
->>>>>>> 342f336a
 import com.twitter.elephantbird.pig.util.ProtobufToPig;
 import com.twitter.elephantbird.util.Protobufs;
 import com.twitter.elephantbird.util.TypeRef;
@@ -35,15 +31,9 @@
 public class LzoProtobufB64LinePigLoader<M extends Message> extends LzoBaseLoadFunc {
   private static final Logger LOG = LoggerFactory.getLogger(LzoProtobufB64LinePigLoader.class);
 
-<<<<<<< HEAD
-  protected TypeRef<M> typeRef_ = null;
-  private final ProtobufToPig protoToPig_ = new ProtobufToPig();
-  private ProjectedProtoTuple<M> tupleTemplate = null;
-=======
   protected TypeRef<M> typeRef = null;
   private final ProtobufToPig protoToPig = new ProtobufToPig();
   private ProjectedProtobufTupleFactory<M> tupleTemplate = null;
->>>>>>> 342f336a
 
   public LzoProtobufB64LinePigLoader() {
   }
@@ -72,12 +62,6 @@
     return pushProjectionHelper(requiredFieldList);
   }
 
-  @Override
-  public RequiredFieldResponse pushProjection(RequiredFieldList requiredFieldList)
-                                              throws FrontendException {
-    return pushProjectionHelper(requiredFieldList);
-  }
-
   /**
    * Return every non-null line as a single-element tuple to Pig.
    * <p>
@@ -87,17 +71,10 @@
   @Override
   public Tuple getNext() throws IOException {
     if (tupleTemplate == null) {
-<<<<<<< HEAD
-      tupleTemplate = new ProjectedProtoTuple<M>(typeRef_, requiredFieldList);
-    }
-
-    M value = getNextBinaryValue(typeRef_);
-=======
       tupleTemplate = new ProjectedProtobufTupleFactory<M>(typeRef, requiredFieldList);
     }
 
     M value = getNextBinaryValue(typeRef);
->>>>>>> 342f336a
     return value != null ?
         tupleTemplate.newTuple(value) : null;
   }
